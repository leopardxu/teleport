/*
Copyright 2015 Gravitational, Inc.

Licensed under the Apache License, Version 2.0 (the "License");
you may not use this file except in compliance with the License.
You may obtain a copy of the License at

    http://www.apache.org/licenses/LICENSE-2.0

Unless required by applicable law or agreed to in writing, software
distributed under the License is distributed on an "AS IS" BASIS,
WITHOUT WARRANTIES OR CONDITIONS OF ANY KIND, either express or implied.
See the License for the specific language governing permissions and
limitations under the License.
*/

// Package auth implements certificate signing authority and access control server
// Authority server is composed of several parts:
//
// * Authority server itself that implements signing and acl logic
// * HTTP server wrapper for authority server
// * HTTP client wrapper
//
package auth

import (
	"context"
	"crypto/hmac"
	"crypto/sha256"
	"encoding/base64"
	"fmt"
	"net/url"
	"sync"
	"time"

	"github.com/gravitational/teleport"
	"github.com/gravitational/teleport/lib/backend"
	"github.com/gravitational/teleport/lib/defaults"
	"github.com/gravitational/teleport/lib/services"
	"github.com/gravitational/teleport/lib/services/local"
	"github.com/gravitational/teleport/lib/utils"

	"github.com/coreos/go-oidc/oidc"
	reportingclient "github.com/gravitational/reporting/lib/client"
	reportingevents "github.com/gravitational/reporting/lib/events"
	"github.com/gravitational/trace"
	"github.com/jonboulle/clockwork"
	saml2 "github.com/russellhaering/gosaml2"
	log "github.com/sirupsen/logrus"
	"github.com/tstranex/u2f"
)

// Authority implements minimal key-management facility for generating OpenSSH
// compatible public/private key pairs and OpenSSH certificates
type Authority interface {
	// GenerateKeyPair generates new keypair
	GenerateKeyPair(passphrase string) (privKey []byte, pubKey []byte, err error)

	// GetNewKeyPairFromPool returns new keypair from pre-generated in memory pool
	GetNewKeyPairFromPool() (privKey []byte, pubKey []byte, err error)

	// GenerateHostCert takes the private key of the CA, public key of the new host,
	// along with metadata (host ID, node name, cluster name, roles, and ttl) and generates
	// a host certificate.
	GenerateHostCert(certParams services.HostCertParams) ([]byte, error)

	// GenerateUserCert generates user certificate, it takes pkey as a signing
	// private key (user certificate authority)
	GenerateUserCert(certParams services.UserCertParams) ([]byte, error)
}

// AuthServerOption allows setting options as functional arguments to AuthServer
type AuthServerOption func(*AuthServer)

// NewAuthServer creates and configures a new AuthServer instance
func NewAuthServer(cfg *InitConfig, opts ...AuthServerOption) *AuthServer {
	if cfg.Trust == nil {
		cfg.Trust = local.NewCAService(cfg.Backend)
	}
	if cfg.Presence == nil {
		cfg.Presence = local.NewPresenceService(cfg.Backend)
	}
	if cfg.Provisioner == nil {
		cfg.Provisioner = local.NewProvisioningService(cfg.Backend)
	}
	if cfg.Identity == nil {
		cfg.Identity = local.NewIdentityService(cfg.Backend)
	}
	if cfg.Access == nil {
		cfg.Access = local.NewAccessService(cfg.Backend)
	}
	if cfg.ClusterConfiguration == nil {
		cfg.ClusterConfiguration = local.NewClusterConfigurationService(cfg.Backend)
	}
	closeCtx, cancelFunc := context.WithCancel(context.TODO())
	as := AuthServer{
		Entry: log.WithFields(log.Fields{
			trace.Component: teleport.ComponentAuth,
		}),
		bk:                   cfg.Backend,
		Authority:            cfg.Authority,
		Trust:                cfg.Trust,
		Presence:             cfg.Presence,
		Provisioner:          cfg.Provisioner,
		Identity:             cfg.Identity,
		Access:               cfg.Access,
		AuthServiceName:      cfg.AuthServiceName,
		ClusterConfiguration: cfg.ClusterConfiguration,
		oidcClients:          make(map[string]*oidcClient),
		samlProviders:        make(map[string]*samlProvider),
		cancelFunc:           cancelFunc,
		closeCtx:             closeCtx,
	}
	for _, o := range opts {
		o(&as)
	}
	if as.clock == nil {
		as.clock = clockwork.NewRealClock()
	}

	// start sync loop that keeps cluster config synced with what's in backend.
	// this is used by the context passed in requests to always have a fresh copy
	// of the cluster config without hammering the backend.
	go as.syncCachedClusterConfigLoop()

	return &as
}

// AuthServer keeps the cluster together. It acts as a certificate authority (CA) for
// a cluster and:
//   - generates the keypair for the node it's running on
//	 - invites other SSH nodes to a cluster, by issuing invite tokens
//	 - adds other SSH nodes to a cluster, by checking their token and signing their keys
//   - same for users and their sessions
//   - checks public keys to see if they're signed by it (can be trusted or not)
type AuthServer struct {
	*log.Entry

	lock          sync.Mutex
	oidcClients   map[string]*oidcClient
	samlProviders map[string]*samlProvider
	clock         clockwork.Clock
	bk            backend.Backend
	closeCtx      context.Context
	cancelFunc    context.CancelFunc
	eventRecorder reportingclient.Client
	clusterID     string

	// cachedClusterConfig stores a cached copy of the cluster config to avoid
	// hamming the backend with too many requests.
	cachedClusterConfig   services.ClusterConfig
	cachedClusterConfigMu sync.RWMutex

	Authority

	// AuthServiceName is a human-readable name of this CA. If several Auth services are running
	// (managing multiple teleport clusters) this field is used to tell them apart in UIs
	// It usually defaults to the hostname of the machine the Auth service runs on.
	AuthServiceName string

	services.Trust
	services.Presence
	services.Provisioner
	services.Identity
	services.Access
	services.ClusterConfiguration
}

func (a *AuthServer) Close() error {
	a.cancelFunc()
	if a.bk != nil {
		return trace.Wrap(a.bk.Close())
	}
	return nil
}

// SetClock sets clock, used in tests
func (a *AuthServer) SetClock(clock clockwork.Clock) {
	a.clock = clock
}

// SetEventRecorder is an auth server option that sets an event recorder
func (a *AuthServer) SetEventRecorder(recorder reportingclient.Client) {
	a.eventRecorder = recorder
}

// GetDomainName returns the domain name that identifies this authority server.
// Also known as "cluster name"
func (a *AuthServer) GetDomainName() (string, error) {
	cn, err := a.GetClusterName()
	if err != nil {
		return "", trace.Wrap(err)
	}

	return cn.GetClusterName(), nil
}

// GenerateHostCert uses the private key of the CA to sign the public key of the host
// (along with meta data like host ID, node name, roles, and ttl) to generate a host certificate.
func (s *AuthServer) GenerateHostCert(hostPublicKey []byte, hostID, nodeName, clusterName string, roles teleport.Roles, ttl time.Duration) ([]byte, error) {
	domainName, err := s.GetDomainName()
	if err != nil {
		return nil, trace.Wrap(err)
	}

	// get the certificate authority that will be signing the public key of the hostL
	ca, err := s.Trust.GetCertAuthority(services.CertAuthID{
		Type:       services.HostCA,
		DomainName: domainName,
	}, true)
	if err != nil {
		return nil, trace.BadParameter("failed to load host CA for '%s': %v", domainName, err)
	}

	// get the private key of the certificate authority
	caPrivateKey, err := ca.FirstSigningKey()
	if err != nil {
		return nil, trace.Wrap(err)
	}

	// create and sign!
	return s.Authority.GenerateHostCert(services.HostCertParams{
		PrivateCASigningKey: caPrivateKey,
		PublicHostKey:       hostPublicKey,
		HostID:              hostID,
		NodeName:            nodeName,
		ClusterName:         clusterName,
		Roles:               roles,
		TTL:                 ttl,
	})
}

// GenerateUserCert generates user certificate, it takes pkey as a signing
// private key (user certificate authority)
func (s *AuthServer) GenerateUserCert(key []byte, user services.User, allowedLogins []string, ttl time.Duration, canForwardAgents bool, compatibility string) ([]byte, error) {
	domainName, err := s.GetDomainName()
	if err != nil {
		return nil, trace.Wrap(err)
	}
	ca, err := s.Trust.GetCertAuthority(services.CertAuthID{
		Type:       services.UserCA,
		DomainName: domainName,
	}, true)
	if err != nil {
		return nil, trace.Wrap(err)
	}
	privateKey, err := ca.FirstSigningKey()
	if err != nil {
		return nil, trace.Wrap(err)
	}
	cert, err := s.Authority.GenerateUserCert(services.UserCertParams{
		PrivateCASigningKey:   privateKey,
		PublicUserKey:         key,
		Username:              user.GetName(),
		AllowedLogins:         allowedLogins,
		TTL:                   ttl,
		Roles:                 user.GetRoles(),
		Compatibility:         compatibility,
		PermitAgentForwarding: canForwardAgents,
	})
	if err != nil {
		return nil, trace.Wrap(err)
	}
	s.recordUserEvent(user.GetName())
	return cert, nil
}

// WithUserLock executes function authenticateFn that performs user authentication
// if authenticateFn returns non nil error, the login attempt will be logged in as failed.
// The only exception to this rule is ConnectionProblemError, in case if it occurs
// access will be denied, but login attempt will not be recorded
// this is done to avoid potential user lockouts due to backend failures
// In case if user exceeds defaults.MaxLoginAttempts
// the user account will be locked for defaults.AccountLockInterval
func (s *AuthServer) WithUserLock(username string, authenticateFn func() error) error {
	user, err := s.Identity.GetUser(username)
	if err != nil {
		return trace.Wrap(err)
	}
	status := user.GetStatus()
	if status.IsLocked && status.LockExpires.After(s.clock.Now().UTC()) {
		return trace.AccessDenied("user %v is locked until %v", user, utils.HumanTimeFormat(status.LockExpires))
	}
	fnErr := authenticateFn()
	if fnErr == nil {
		// upon successful login, reset the failed attempt counter
		err = s.DeleteUserLoginAttempts(username)
		if !trace.IsNotFound(err) {
			return trace.Wrap(err)
		}

		return nil
	}
	// do not lock user in case if DB is flaky or down
	if trace.IsConnectionProblem(err) {
		return trace.Wrap(fnErr)
	}
	// log failed attempt and possibly lock user
	attempt := services.LoginAttempt{Time: s.clock.Now().UTC(), Success: false}
	err = s.AddUserLoginAttempt(username, attempt, defaults.AttemptTTL)
	if err != nil {
		log.Error(trace.DebugReport(err))
		return trace.Wrap(fnErr)
	}
	loginAttempts, err := s.Identity.GetUserLoginAttempts(username)
	if err != nil {
		log.Error(trace.DebugReport(err))
		return trace.Wrap(fnErr)
	}
	if !services.LastFailed(defaults.MaxLoginAttempts, loginAttempts) {
		log.Debugf("%v user has less than %v failed login attempts", username, defaults.MaxLoginAttempts)
		return trace.Wrap(fnErr)
	}
	lockUntil := s.clock.Now().UTC().Add(defaults.AccountLockInterval)
	message := fmt.Sprintf("%v exceeds %v failed login attempts, locked until %v",
		username, defaults.MaxLoginAttempts, utils.HumanTimeFormat(status.LockExpires))
	log.Debug(message)
	user.SetLocked(lockUntil, "user has exceeded maximum failed login attempts")
	err = s.Identity.UpsertUser(user)
	if err != nil {
		log.Error(trace.DebugReport(err))
		return trace.Wrap(fnErr)
	}
	return trace.AccessDenied(message)
}

func (s *AuthServer) SignIn(user string, password []byte) (services.WebSession, error) {
	err := s.WithUserLock(user, func() error {
		return s.CheckPasswordWOToken(user, password)
	})
	if err != nil {
		return nil, trace.Wrap(err)
	}
	s.recordUserEvent(user)
	return s.PreAuthenticatedSignIn(user)
}

// PreAuthenticatedSignIn is for 2-way authentication methods like U2F where the password is
// already checked before issuing the second factor challenge
func (s *AuthServer) PreAuthenticatedSignIn(user string) (services.WebSession, error) {
	sess, err := s.NewWebSession(user)
	if err != nil {
		return nil, trace.Wrap(err)
	}
	if err := s.UpsertWebSession(user, sess); err != nil {
		return nil, trace.Wrap(err)
	}
	return sess.WithoutSecrets(), nil
}

func (s *AuthServer) U2FSignRequest(user string, password []byte) (*u2f.SignRequest, error) {
	cap, err := s.GetAuthPreference()
	if err != nil {
		return nil, trace.Wrap(err)
	}

	universalSecondFactor, err := cap.GetU2F()
	if err != nil {
		return nil, trace.Wrap(err)
	}

	err = s.WithUserLock(user, func() error {
		return s.CheckPasswordWOToken(user, password)
	})
	if err != nil {
		return nil, trace.Wrap(err)
	}

	registration, err := s.GetU2FRegistration(user)
	if err != nil {
		return nil, trace.Wrap(err)
	}

	challenge, err := u2f.NewChallenge(universalSecondFactor.AppID, universalSecondFactor.Facets)
	if err != nil {
		return nil, trace.Wrap(err)
	}

	err = s.UpsertU2FSignChallenge(user, challenge)
	if err != nil {
		return nil, trace.Wrap(err)
	}

	u2fSignReq := challenge.SignRequest(*registration)

	return u2fSignReq, nil
}

func (s *AuthServer) CheckU2FSignResponse(user string, response *u2f.SignResponse) error {
	// before trying to register a user, see U2F is actually setup on the backend
	cap, err := s.GetAuthPreference()
	if err != nil {
		return trace.Wrap(err)
	}
	_, err = cap.GetU2F()
	if err != nil {
		return trace.Wrap(err)
	}

	reg, err := s.GetU2FRegistration(user)
	if err != nil {
		return trace.Wrap(err)
	}

	counter, err := s.GetU2FRegistrationCounter(user)
	if err != nil {
		return trace.Wrap(err)
	}

	challenge, err := s.GetU2FSignChallenge(user)
	if err != nil {
		return trace.Wrap(err)
	}

	newCounter, err := reg.Authenticate(*response, *challenge, counter)
	if err != nil {
		return trace.Wrap(err)
	}

	err = s.UpsertU2FRegistrationCounter(user, newCounter)
	if err != nil {
		return trace.Wrap(err)
	}

	return nil
}

// ExtendWebSession creates a new web session for a user based on a valid previous sessionID,
// method is used to renew the web session for a user
func (s *AuthServer) ExtendWebSession(user string, prevSessionID string) (services.WebSession, error) {
	prevSession, err := s.GetWebSession(user, prevSessionID)
	if err != nil {
		return nil, trace.Wrap(err)
	}

	// consider absolute expiry time that may be set for this session
	// by some external identity serivce, so we can not renew this session
	// any more without extra logic for renewal with external OIDC provider
	expiresAt := prevSession.GetExpiryTime()
	if !expiresAt.IsZero() && expiresAt.Before(s.clock.Now().UTC()) {
		return nil, trace.NotFound("web session has expired")
	}

	sess, err := s.NewWebSession(user)
	if err != nil {
		return nil, trace.Wrap(err)
	}
	sess.SetExpiryTime(expiresAt)
	bearerTokenTTL := utils.MinTTL(utils.ToTTL(s.clock, expiresAt), BearerTokenTTL)
	sess.SetBearerTokenExpiryTime(s.clock.Now().UTC().Add(bearerTokenTTL))
	if err := s.UpsertWebSession(user, sess); err != nil {
		return nil, trace.Wrap(err)
	}
	sess, err = services.GetWebSessionMarshaler().ExtendWebSession(sess)
	if err != nil {
		return nil, trace.Wrap(err)
	}
	return sess, nil
}

// CreateWebSession creates a new web session for user without any
// checks, is used by admins
func (s *AuthServer) CreateWebSession(user string) (services.WebSession, error) {
	sess, err := s.NewWebSession(user)
	if err != nil {
		return nil, trace.Wrap(err)
	}
	if err := s.UpsertWebSession(user, sess); err != nil {
		return nil, trace.Wrap(err)
	}
	sess, err = services.GetWebSessionMarshaler().GenerateWebSession(sess)
	if err != nil {
		return nil, trace.Wrap(err)
	}
	return sess, nil
}

func (s *AuthServer) GenerateToken(roles teleport.Roles, ttl time.Duration) (string, error) {
	for _, role := range roles {
		if err := role.Check(); err != nil {
			return "", trace.Wrap(err)
		}
	}
	token, err := utils.CryptoRandomHex(TokenLenBytes)
	if err != nil {
		return "", trace.Wrap(err)
	}
	if err := s.Provisioner.UpsertToken(token, roles, ttl); err != nil {
		return "", err
	}
	return token, nil
}

// GenerateServerKeys generates new host private keys and certificates (signed
// by the host certificate authority) for a node.
func (s *AuthServer) GenerateServerKeys(hostID string, nodeName string, roles teleport.Roles) (*PackedKeys, error) {
	domainName, err := s.GetDomainName()
	if err != nil {
		return nil, trace.Wrap(err)
	}

	// generate private key
	k, pub, err := s.GenerateKeyPair("")
	if err != nil {
		return nil, trace.Wrap(err)
	}

	// generate host certificate with an infinite ttl
	c, err := s.GenerateHostCert(pub, hostID, nodeName, domainName, roles, 0)
	if err != nil {
		log.Warningf("[AUTH] Node %q [%v] can not join: certificate generation error: %v", nodeName, hostID, err)
		return nil, trace.Wrap(err)
	}

	return &PackedKeys{
		Key:  k,
		Cert: c,
	}, nil
}

// ValidateToken takes a provisioning token value and finds if it's valid. Returns
// a list of roles this token allows its owner to assume, or an error if the token
// cannot be found
func (s *AuthServer) ValidateToken(token string) (roles teleport.Roles, e error) {
	tkns, err := s.GetStaticTokens()
	if err != nil {
		return nil, trace.Wrap(err)
	}

	// look at static tokens first:
	for _, st := range tkns.GetStaticTokens() {
		if st.Token == token {
			return st.Roles, nil
		}
	}
	// look at the tokens in the token storage
	tok, err := s.Provisioner.GetToken(token)
	if err != nil {
		log.Info(err)
		return nil, trace.Errorf("token not recognized")
	}
	return tok.Roles, nil
}

// enforceTokenTTL deletes the given token if it's TTL is over. Returns 'false'
// if this token cannot be used
func (s *AuthServer) checkTokenTTL(token string) bool {
	// look at the tokens in the token storage
	tok, err := s.Provisioner.GetToken(token)
	if err != nil {
		log.Warn(err)
		return true
	}
	now := s.clock.Now().UTC()
	if tok.Expires.Before(now) {
		if err = s.DeleteToken(token); err != nil {
			log.Error(err)
		}
		return false
	}
	return true
}

// RegisterUsingToken adds a new node to the Teleport cluster using previously issued token.
// A node must also request a specific role (and the role must match one of the roles
// the token was generated for).
//
// If a token was generated with a TTL, it gets enforced (can't register new nodes after TTL expires)
// If a token was generated with a TTL=0, it means it's a single-use token and it gets destroyed
// after a successful registration.
func (s *AuthServer) RegisterUsingToken(token, hostID string, nodeName string, role teleport.Role) (*PackedKeys, error) {
	log.Infof("[AUTH] Node %q [%v] trying to join with role: %v", nodeName, hostID, role)
	if hostID == "" {
		return nil, trace.BadParameter("HostID cannot be empty")
	}

	if err := role.Check(); err != nil {
		return nil, trace.Wrap(err)
	}

	// make sure the token is valid
	roles, err := s.ValidateToken(token)
	if err != nil {
		msg := fmt.Sprintf("%q [%v] can not join the cluster with role %s, token error: %v", nodeName, hostID, role, err)
		log.Warnf("[AUTH] %s", msg)
		return nil, trace.AccessDenied(msg)
	}

	// make sure the caller is requested wthe role allowed by the token
	if !roles.Include(role) {
		msg := fmt.Sprintf("%q [%v] can not join the cluster, the token does not allow %q role", nodeName, hostID, role)
		log.Warningf("[AUTH] %s", msg)
		return nil, trace.BadParameter(msg)
	}
	if !s.checkTokenTTL(token) {
		return nil, trace.AccessDenied("%q [%v] can not join the cluster. Token has expired", nodeName, hostID)
	}

	// generate and return host certificate and keys
	keys, err := s.GenerateServerKeys(hostID, nodeName, teleport.Roles{role})
	if err != nil {
		return nil, trace.Wrap(err)
	}

	log.Infof("[AUTH] Node %q [%v] joined the cluster", nodeName, hostID)

	return keys, nil
}

func (s *AuthServer) RegisterNewAuthServer(token string) error {
	tok, err := s.Provisioner.GetToken(token)
	if err != nil {
		return trace.Wrap(err)
	}
	if !tok.Roles.Include(teleport.RoleAuth) {
		return trace.AccessDenied("role does not match")
	}
	if err := s.DeleteToken(token); err != nil {
		return trace.Wrap(err)
	}
	return nil
}

func (s *AuthServer) DeleteToken(token string) (err error) {
	tkns, err := s.GetStaticTokens()
	if err != nil {
		return trace.Wrap(err)
	}

	// is this a static token?
	for _, st := range tkns.GetStaticTokens() {
		if st.Token == token {
			return trace.BadParameter("token %s is statically configured and cannot be removed", token)
		}
	}
	// delete user token:
	if err = s.Identity.DeleteSignupToken(token); err == nil {
		return nil
	}
	// delete node token:
	if err = s.Provisioner.DeleteToken(token); err == nil {
		return nil
	}
	return trace.Wrap(err)
}

// GetTokens returns all tokens (machine provisioning ones and user invitation tokens). Machine
// tokens usually have "node roles", like auth,proxy,node and user invitation tokens have 'signup' role
func (s *AuthServer) GetTokens() (tokens []services.ProvisionToken, err error) {
	// get node tokens:
	tokens, err = s.Provisioner.GetTokens()
	if err != nil {
		return nil, trace.Wrap(err)
	}
	// get static tokens:
	tkns, err := s.GetStaticTokens()
	if err != nil && !trace.IsNotFound(err) {
		return nil, trace.Wrap(err)
	}
	if err == nil {
		tokens = append(tokens, tkns.GetStaticTokens()...)
	}
	// get user tokens:
	userTokens, err := s.Identity.GetSignupTokens()
	if err != nil {
		return nil, trace.Wrap(err)
	}
	// convert user tokens to machine tokens:
	for _, t := range userTokens {
		roles := teleport.Roles{teleport.RoleSignup}
		tokens = append(tokens, services.ProvisionToken{
			Token:   t.Token,
			Expires: t.Expires,
			Roles:   roles,
		})
	}
	return tokens, nil
}

func (s *AuthServer) NewWebSession(userName string) (services.WebSession, error) {
	domainName, err := s.GetDomainName()
	if err != nil {
		return nil, trace.Wrap(err)
	}
	token, err := utils.CryptoRandomHex(TokenLenBytes)
	if err != nil {
		return nil, trace.Wrap(err)
	}
	bearerToken, err := utils.CryptoRandomHex(TokenLenBytes)
	if err != nil {
		return nil, trace.Wrap(err)
	}
	priv, pub, err := s.GetNewKeyPairFromPool()
	if err != nil {
		return nil, err
	}
	ca, err := s.Trust.GetCertAuthority(services.CertAuthID{
		Type:       services.UserCA,
		DomainName: domainName,
	}, true)
	if err != nil {
		return nil, trace.Wrap(err)
	}
	privateKey, err := ca.FirstSigningKey()
	if err != nil {
		return nil, trace.Wrap(err)
	}
	user, err := s.GetUser(userName)
	if err != nil {
		return nil, trace.Wrap(err)
	}
	var roles services.RoleSet
	for _, roleName := range user.GetRoles() {
		role, err := s.Access.GetRole(roleName)
		if err != nil {
			return nil, trace.Wrap(err)
		}
		// apply traits to role to fill in any role variables
		roles = append(roles, role.ApplyTraits(user.GetTraits()))
		log.Debugf("[RBAC] Generating user certificate for %v with role %v. Allow logins: %v. Deny logins: %v",
			user.GetName(), role.GetName(), role.GetLogins(services.Allow), role.GetLogins(services.Deny))
	}
	sessionTTL := roles.AdjustSessionTTL(defaults.CertDuration)
	bearerTokenTTL := utils.MinTTL(sessionTTL, BearerTokenTTL)

	allowedLogins, err := roles.CheckLoginDuration(sessionTTL)
	if err != nil {
		return nil, trace.Wrap(err)
	}

	// cert TTL is set to bearer token TTL as we expect active session to renew
	// the token every BearerTokenTTL period
	cert, err := s.Authority.GenerateUserCert(services.UserCertParams{
		PrivateCASigningKey: privateKey,
		PublicUserKey:       pub,
		Username:            user.GetName(),
		AllowedLogins:       allowedLogins,
		TTL:                 bearerTokenTTL,
		PermitAgentForwarding: roles.CanForwardAgents(),
		Roles: user.GetRoles(),
	})
	if err != nil {
		return nil, trace.Wrap(err)
	}
	return services.NewWebSession(token, services.WebSessionSpecV2{
		User:               user.GetName(),
		Priv:               priv,
		Pub:                cert,
		Expires:            s.clock.Now().UTC().Add(sessionTTL),
		BearerToken:        bearerToken,
		BearerTokenExpires: s.clock.Now().UTC().Add(bearerTokenTTL),
	}), nil
}

func (s *AuthServer) UpsertWebSession(user string, sess services.WebSession) error {
	return s.Identity.UpsertWebSession(user, sess.GetName(), sess)
}

func (s *AuthServer) GetWebSession(userName string, id string) (services.WebSession, error) {
	return s.Identity.GetWebSession(userName, id)
}

func (s *AuthServer) GetWebSessionInfo(userName string, id string) (services.WebSession, error) {
	sess, err := s.Identity.GetWebSession(userName, id)
	if err != nil {
		return nil, trace.Wrap(err)
	}
	return sess.WithoutSecrets(), nil
}

func (s *AuthServer) DeleteNamespace(namespace string) error {
	if namespace == defaults.Namespace {
		return trace.AccessDenied("can't delete default namespace")
	}
	nodes, err := s.Presence.GetNodes(namespace)
	if err != nil {
		return trace.Wrap(err)
	}
	if len(nodes) != 0 {
		return trace.BadParameter("can't delete namespace %v that has %v registered nodes", namespace, len(nodes))
	}
	return s.Presence.DeleteNamespace(namespace)
}

func (s *AuthServer) DeleteWebSession(user string, id string) error {
	return trace.Wrap(s.Identity.DeleteWebSession(user, id))
}

func (a *AuthServer) DeleteRole(name string) error {
	// check if this role is used by CA or Users
	users, err := a.Identity.GetUsers()
	if err != nil {
		return trace.Wrap(err)
	}
	for _, u := range users {
		for _, r := range u.GetRoles() {
			if r == name {
				return trace.BadParameter("role %v is used by user %v", name, u.GetName())
			}
		}
	}
	// check if it's used by some external cert authorities, e.g.
	// cert authorities related to external cluster
	cas, err := a.Trust.GetCertAuthorities(services.UserCA, false)
	if err != nil {
		return trace.Wrap(err)
	}
	for _, a := range cas {
		for _, r := range a.GetRoles() {
			if r == name {
				return trace.BadParameter("role %v is used by user cert authority %v", name, a.GetClusterName())
			}
		}
	}
	return a.Access.DeleteRole(name)
}

<<<<<<< HEAD
// recordEvent records the provided event using auth server recorder if it's set
func (a *AuthServer) recordEvent(event reportingevents.Event) {
	if a.eventRecorder == nil {
		return
	}
	a.eventRecorder.Record(event)
}

// recordUserEvent anonymizes the user information and records an event
func (a *AuthServer) recordUserEvent(email string) {
	h := hmac.New(sha256.New, []byte(a.clusterID))
	h.Write([]byte(email))
	a.recordEvent(reportingevents.NewUserLoginEvent(
		base64.StdEncoding.EncodeToString(h.Sum(nil))))
=======
// syncCachedClusterConfigLoop keeps updating the cached cluster config.
func (a *AuthServer) syncCachedClusterConfigLoop() {
	// update the cache at the same rate nodes heartbeat
	ticker := time.NewTicker(defaults.ServerHeartbeatTTL)
	defer ticker.Stop()

	for {
		select {
		case <-a.closeCtx.Done():
			return
		case <-ticker.C:
			err := a.syncCachedClusterConfig()
			if err != nil {
				a.Warnf("failed to sync cluster config: %v", err)
				continue
			}
		}
	}
}

// getCachedClusterConfig returns a copy of cached services.ClusterConfig. If
// nothing is cached yet, a safe default is returned.
func (a *AuthServer) getCachedClusterConfig() services.ClusterConfig {
	a.cachedClusterConfigMu.RLock()
	defer a.cachedClusterConfigMu.RUnlock()

	// if cache is empty, return a safe default
	clusterConfig := a.cachedClusterConfig
	if clusterConfig == nil {
		return services.DefaultClusterConfig()
	}

	return a.cachedClusterConfig.Copy()
}

// syncCachedClusterConfig gets cluster config from the backend and updated
// the cached value.
func (a *AuthServer) syncCachedClusterConfig() error {
	clusterConfig, err := a.GetClusterConfig()
	if err != nil {
		return trace.Wrap(err)
	}

	a.cachedClusterConfigMu.Lock()
	defer a.cachedClusterConfigMu.Unlock()

	a.cachedClusterConfig = clusterConfig
	return nil
>>>>>>> cedcd7e8
}

const (
	// BearerTokenTTL specifies standard bearer token to exist before
	// it has to be renewed by the client
	BearerTokenTTL = 10 * time.Minute
	// TokenLenBytes is len in bytes of the invite token
	TokenLenBytes = 16
)

// oidcClient is internal structure that stores client and it's config
type oidcClient struct {
	client *oidc.Client
	config oidc.ClientConfig
}

type samlProvider struct {
	provider  *saml2.SAMLServiceProvider
	connector services.SAMLConnector
}

// oidcConfigsEqual is a struct that helps us to verify that
// two oidc configs are equal
func oidcConfigsEqual(a, b oidc.ClientConfig) bool {
	if a.RedirectURL != b.RedirectURL {
		return false
	}
	if a.Credentials.ID != b.Credentials.ID {
		return false
	}
	if a.Credentials.Secret != b.Credentials.Secret {
		return false
	}
	if len(a.Scope) != len(b.Scope) {
		return false
	}
	for i := range a.Scope {
		if a.Scope[i] != b.Scope[i] {
			return false
		}
	}
	return true
}

// isHTTPS checks if the scheme for a URL is https or not.
func isHTTPS(u string) error {
	earl, err := url.Parse(u)
	if err != nil {
		return trace.Wrap(err)
	}
	if earl.Scheme != "https" {
		return trace.BadParameter("expected scheme https, got %q", earl.Scheme)
	}

	return nil
}<|MERGE_RESOLUTION|>--- conflicted
+++ resolved
@@ -815,7 +815,6 @@
 	return a.Access.DeleteRole(name)
 }
 
-<<<<<<< HEAD
 // recordEvent records the provided event using auth server recorder if it's set
 func (a *AuthServer) recordEvent(event reportingevents.Event) {
 	if a.eventRecorder == nil {
@@ -830,7 +829,8 @@
 	h.Write([]byte(email))
 	a.recordEvent(reportingevents.NewUserLoginEvent(
 		base64.StdEncoding.EncodeToString(h.Sum(nil))))
-=======
+}
+
 // syncCachedClusterConfigLoop keeps updating the cached cluster config.
 func (a *AuthServer) syncCachedClusterConfigLoop() {
 	// update the cache at the same rate nodes heartbeat
@@ -879,7 +879,6 @@
 
 	a.cachedClusterConfig = clusterConfig
 	return nil
->>>>>>> cedcd7e8
 }
 
 const (
