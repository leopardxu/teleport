/*
Copyright 2015 Gravitational, Inc.

Licensed under the Apache License, Version 2.0 (the "License");
you may not use this file except in compliance with the License.
You may obtain a copy of the License at

    http://www.apache.org/licenses/LICENSE-2.0

Unless required by applicable law or agreed to in writing, software
distributed under the License is distributed on an "AS IS" BASIS,
WITHOUT WARRANTIES OR CONDITIONS OF ANY KIND, either express or implied.
See the License for the specific language governing permissions and
limitations under the License.
*/

package config

import (
	"bytes"
	"encoding/base64"
	"fmt"
	"io"
	"io/ioutil"
	"net"
	"os"
	"strings"
	"time"

	"golang.org/x/crypto/ssh"

	"github.com/gravitational/teleport"
	"github.com/gravitational/teleport/lib/auth"
	"github.com/gravitational/teleport/lib/backend"
	"github.com/gravitational/teleport/lib/defaults"
	"github.com/gravitational/teleport/lib/service"
	"github.com/gravitational/teleport/lib/services"
	"github.com/gravitational/teleport/lib/utils"

	"github.com/gravitational/trace"

	"gopkg.in/yaml.v2"
)

var (
	// all possible valid YAML config keys
	// true  = has sub-keys
	// false = does not have sub-keys (a leaf)
	validKeys = map[string]bool{
		"namespace":          true,
		"cluster_name":       true,
		"trusted_clusters":   true,
		"pid_file":           true,
		"cert_file":          true,
		"private_key_file":   true,
		"cert":               true,
		"private_key":        true,
		"checking_keys":      true,
		"checking_key_files": true,
		"signing_keys":       true,
		"signing_key_files":  true,
		"allowed_logins":     true,
		"teleport":           true,
		"enabled":            true,
		"ssh_service":        true,
		"proxy_service":      true,
		"auth_service":       true,
		"auth_token":         true,
		"auth_servers":       true,
		"domain_name":        true,
		"storage":            false,
		"nodename":           true,
		"log":                true,
		"period":             true,
		"connection_limits":  true,
		"max_connections":    true,
		"max_users":          true,
		"rates":              true,
		"commands":           true,
		"labels":             false,
		"output":             true,
		"severity":           true,
		"role":               true,
		"name":               true,
		"type":               true,
		"data_dir":           true,
		"web_listen_addr":    true,
		"tunnel_listen_addr": true,
		"ssh_listen_addr":    true,
		"listen_addr":        true,
		"https_key_file":     true,
		"https_cert_file":    true,
		"advertise_ip":       true,
		"authorities":        true,
		"keys":               true,
		"reverse_tunnels":    true,
		"addresses":          true,
		"oidc_connectors":    true,
		"id":                 true,
		"issuer_url":         true,
		"client_id":          true,
		"client_secret":      true,
		"redirect_url":       true,
		"acr_values":         true,
		"provider":           true,
		"tokens":             true,
		"region":             true,
		"table_name":         true,
		"access_key":         true,
		"secret_key":         true,
		"u2f":                true,
		"app_id":             true,
		"facets":             true,
		"authentication":     true,
		"second_factor":      false,
		"oidc":               true,
		"display":            false,
		"scope":              false,
		"claims_to_roles":    true,
		"dynamic_config":     false,
		"seed_config":        false,
		"public_addr":        false,
		"cache":              true,
		"ttl":                false,
		"issuer":             false,
		"permit_user_env":    false,
		"ciphers":            false,
		"kex_algos":          false,
		"mac_algos":          false,
		"connector_name":     false,
<<<<<<< HEAD
		"license_file":       false,
=======
		"session_recording":  false,
>>>>>>> cedcd7e8
	}
)

// FileConfig structre represents the teleport configuration stored in a config file
// in YAML format (usually /etc/teleport.yaml)
//
// Use config.ReadFromFile() to read the parsed FileConfig from a YAML file.
type FileConfig struct {
	Global `yaml:"teleport,omitempty"`
	Auth   Auth  `yaml:"auth_service,omitempty"`
	SSH    SSH   `yaml:"ssh_service,omitempty"`
	Proxy  Proxy `yaml:"proxy_service,omitempty"`
}

type YAMLMap map[interface{}]interface{}

// ReadFromFile reads Teleport configuration from a file. Currently only YAML
// format is supported
func ReadFromFile(filePath string) (*FileConfig, error) {
	f, err := os.Open(filePath)
	if err != nil {
		return nil, trace.Wrap(err, fmt.Sprintf("failed to open file: %v", filePath))
	}
	defer f.Close()
	return ReadConfig(f)
}

// ReadFromString reads values from base64 encoded byte string
func ReadFromString(configString string) (*FileConfig, error) {
	data, err := base64.StdEncoding.DecodeString(configString)
	if err != nil {
		return nil, trace.BadParameter(
			"confiugraion should be base64 encoded: %v", err)
	}
	return ReadConfig(bytes.NewBuffer(data))
}

// ReadConfig reads Teleport configuration from reader in YAML format
func ReadConfig(reader io.Reader) (*FileConfig, error) {
	// read & parse YAML config:
	bytes, err := ioutil.ReadAll(reader)
	if err != nil {
		return nil, trace.Wrap(err, "failed reading Teleport configuration")
	}
	var fc FileConfig
	if err = yaml.Unmarshal(bytes, &fc); err != nil {
		return nil, trace.BadParameter("failed to parse Teleport configuration: %v", err)
	}
	// don't start Teleport with invalid ciphers, kex algorithms, or mac algorithms.
	err = fc.Check()
	if err != nil {
		return nil, trace.BadParameter("failed to parse Teleport configuration: %v", err)
	}
	// now check for unknown (misspelled) config keys:
	var validateKeys func(m YAMLMap) error
	validateKeys = func(m YAMLMap) error {
		var recursive, ok bool
		var key string
		for k, v := range m {
			if key, ok = k.(string); ok {
				if recursive, ok = validKeys[key]; !ok {
					return trace.BadParameter("unrecognized configuration key: '%v'", key)
				}
				if recursive {
					if m2, ok := v.(YAMLMap); ok {
						if err := validateKeys(m2); err != nil {
							return err
						}
					}
				}
			}
		}
		return nil
	}
	// validate configuration keys:
	var tmp YAMLMap
	if err = yaml.Unmarshal(bytes, &tmp); err != nil {
		return nil, trace.BadParameter("error parsing YAML config")
	}
	if err = validateKeys(tmp); err != nil {
		return nil, trace.Wrap(err)
	}
	return &fc, nil
}

// MakeSampleFileConfig returns a sample config structure populated by defaults,
// useful to generate sample configuration files
func MakeSampleFileConfig() (fc *FileConfig) {
	conf := service.MakeDefaultConfig()

	// sample global config:
	var g Global
	g.NodeName = conf.Hostname
	g.AuthToken = "cluster-join-token"
	g.Logger.Output = "stderr"
	g.Logger.Severity = "INFO"
	g.AuthServers = []string{defaults.AuthListenAddr().Addr}
	g.Limits.MaxConnections = defaults.LimiterMaxConnections
	g.Limits.MaxUsers = defaults.LimiterMaxConcurrentUsers
	g.DataDir = defaults.DataDir
	g.PIDFile = "/var/run/teleport.pid"

	// sample SSH config:
	var s SSH
	s.EnabledFlag = "yes"
	s.ListenAddress = conf.SSH.Addr.Addr
	s.Commands = []CommandLabel{
		{
			Name:    "hostname",
			Command: []string{"/usr/bin/hostname"},
			Period:  time.Minute,
		},
		{
			Name:    "arch",
			Command: []string{"/usr/bin/uname", "-p"},
			Period:  time.Hour,
		},
	}
	s.Labels = map[string]string{
		"db_type": "postgres",
		"db_role": "master",
	}

	// sample Auth config:
	var a Auth
	a.ListenAddress = conf.Auth.SSHAddr.Addr
	a.EnabledFlag = "yes"
	a.StaticTokens = []StaticToken{"proxy,node:cluster-join-token"}

	// sample proxy config:
	var p Proxy
	p.EnabledFlag = "yes"
	p.ListenAddress = conf.Proxy.SSHAddr.Addr
	p.WebAddr = conf.Proxy.WebAddr.Addr
	p.TunAddr = conf.Proxy.ReverseTunnelListenAddr.Addr
	p.CertFile = "/var/lib/teleport/webproxy_cert.pem"
	p.KeyFile = "/var/lib/teleport/webproxy_key.pem"

	fc = &FileConfig{
		Global: g,
		Proxy:  p,
		SSH:    s,
		Auth:   a,
	}
	return fc
}

// DebugDumpToYAML allows for quick YAML dumping of the config
func (conf *FileConfig) DebugDumpToYAML() string {
	bytes, err := yaml.Marshal(&conf)
	if err != nil {
		panic(err)
	}
	return string(bytes)
}

// Check ensures that the ciphers, kex algorithms, and mac algorithms set
// are supported by golang.org/x/crypto/ssh. This ensures we don't start
// Teleport with invalid configuration.
func (conf *FileConfig) Check() error {
	var sc ssh.Config
	sc.SetDefaults()

	for _, c := range conf.Ciphers {
		if utils.SliceContainsStr(sc.Ciphers, c) == false {
			return trace.BadParameter("cipher %q not supported", c)
		}
	}
	for _, k := range conf.KEXAlgorithms {
		if utils.SliceContainsStr(sc.KeyExchanges, k) == false {
			return trace.BadParameter("KEX %q not supported", k)
		}
	}
	for _, m := range conf.MACAlgorithms {
		if utils.SliceContainsStr(sc.MACs, m) == false {
			return trace.BadParameter("MAC %q not supported", m)
		}
	}

	return nil
}

// ConnectionRate configures rate limiter
type ConnectionRate struct {
	Period  time.Duration `yaml:"period"`
	Average int64         `yaml:"average"`
	Burst   int64         `yaml:"burst"`
}

// ConnectionLimits sets up connection limiter
type ConnectionLimits struct {
	MaxConnections int64            `yaml:"max_connections"`
	MaxUsers       int              `yaml:"max_users"`
	Rates          []ConnectionRate `yaml:"rates,omitempty"`
}

// Log configures teleport logging
type Log struct {
	// Output defines where logs go. It can be one of the following: "stderr", "stdout" or
	// a path to a log file
	Output string `yaml:"output,omitempty"`
	// Severity defines how verbose the log will be. Possible valus are "error", "info", "warn"
	Severity string `yaml:"severity,omitempty"`
}

// Global is 'teleport' (global) section of the config file
type Global struct {
	NodeName    string           `yaml:"nodename,omitempty"`
	DataDir     string           `yaml:"data_dir,omitempty"`
	PIDFile     string           `yaml:"pid_file,omitempty"`
	AuthToken   string           `yaml:"auth_token,omitempty"`
	AuthServers []string         `yaml:"auth_servers,omitempty"`
	Limits      ConnectionLimits `yaml:"connection_limits,omitempty"`
	Logger      Log              `yaml:"log,omitempty"`
	Storage     backend.Config   `yaml:"storage,omitempty"`
	AdvertiseIP net.IP           `yaml:"advertise_ip,omitempty"`
	CachePolicy CachePolicy      `yaml:"cache,omitempty"`
	SeedConfig  *bool            `yaml:"seed_config,omitempty"`

	// Keys holds the list of SSH key/cert pairs used by all services
	// Each service (like proxy, auth, node) can find the key it needs
	// by looking into certificate
	Keys []KeyPair `yaml:"keys,omitempty"`

	// Ciphers is a list of ciphers that the server supports. If omitted,
	// the defaults will be used.
	Ciphers []string `yaml:"ciphers,omitempty"`

	// KEXAlgorithms is a list of key exchange (KEX) algorithms that the
	// server supports. If omitted, the defaults will be used.
	KEXAlgorithms []string `yaml:"kex_algos,omitempty"`

	// MACAlgorithms is a list of message authentication codes (MAC) that
	// the server supports. If omitted the defaults will be used.
	MACAlgorithms []string `yaml:"mac_algos,omitempty"`
}

// CachePolicy is used to control  local cache
type CachePolicy struct {
	// EnabledFlag enables or disables cache
	EnabledFlag string `yaml:"enabled,omitempty"`
	// TTL sets maximum TTL for the cached values
	TTL string `yaml:"ttl,omitempty"`
}

func isTrue(v string) bool {
	switch v {
	case "yes", "yeah", "y", "true", "1":
		return true
	}
	return false
}

func isNever(v string) bool {
	switch v {
	case "never", "no", "0":
		return true
	}
	return false
}

// Enabled determines if a given "_service" section has been set to 'true'
func (c *CachePolicy) Enabled() bool {
	return c.EnabledFlag == "" || isTrue(c.EnabledFlag)
}

// NeverExpires returns if cache never expires by itself
func (c *CachePolicy) NeverExpires() bool {
	if isNever(c.TTL) {
		return true
	}
	return false
}

// Parse parses cache policy from Teleport config
func (c *CachePolicy) Parse() (*service.CachePolicy, error) {
	out := service.CachePolicy{
		Enabled:      c.Enabled(),
		NeverExpires: c.NeverExpires(),
	}
	if out.NeverExpires {
		return &out, nil
	}
	var err error
	if c.TTL != "" {
		out.TTL, err = time.ParseDuration(c.TTL)
		if err != nil {
			return nil, trace.BadParameter("cache.ttl invalid duration: %v, accepted format '10h'", c.TTL)
		}
	}
	return &out, nil
}

// Service is a common configuration of a teleport service
type Service struct {
	EnabledFlag   string `yaml:"enabled,omitempty"`
	ListenAddress string `yaml:"listen_addr,omitempty"`
}

// Configured determines if a given "_service" section has been specified
func (s *Service) Configured() bool {
	return s.EnabledFlag != ""
}

// Enabled determines if a given "_service" section has been set to 'true'
func (s *Service) Enabled() bool {
	switch strings.ToLower(s.EnabledFlag) {
	case "", "yes", "yeah", "y", "true", "1":
		return true
	}
	return false
}

// Disabled returns 'true' if the service has been deliberately turned off
func (s *Service) Disabled() bool {
	return s.Configured() && !s.Enabled()
}

// Auth is 'auth_service' section of the config file
type Auth struct {
	Service `yaml:",inline"`

	// ClusterName is the name of the CA who manages this cluster
	ClusterName ClusterName `yaml:"cluster_name,omitempty"`

	// StaticTokens are pre-defined host provisioning tokens supplied via config file for
	// environments where paranoid security is not needed
	//
	// Each token string has the following format: "role1,role2,..:token",
	// for exmple: "auth,proxy,node:MTIzNGlvemRmOWE4MjNoaQo"
	StaticTokens StaticTokens `yaml:"tokens,omitempty"`

	// Authentication holds authentication configuration information like authentication
	// type, second factor type, specific connector information, etc.
	Authentication *AuthenticationConfig `yaml:"authentication,omitempty"`

	// SessionRecording determines where the session is recorded: node, proxy, or off.
	SessionRecording SessionRecording `yaml:"session_recording"`

	// FOR INTERNAL USE:
	// Authorities : 3rd party certificate authorities (CAs) this auth service trusts.
	Authorities []Authority `yaml:"authorities,omitempty"`

	// FOR INTERNAL USE:
	// ReverseTunnels is a list of SSH tunnels to 3rd party proxy services (used to talk
	// to 3rd party auth servers we trust)
	ReverseTunnels []ReverseTunnel `yaml:"reverse_tunnels,omitempty"`

	// TrustedClustersFile is a file path to a file containing public CA keys
	// of clusters we trust. One key per line, those starting with '#' are comments
	// Deprecated: Remove in Teleport 2.4.1.
	TrustedClusters []TrustedCluster `yaml:"trusted_clusters,omitempty"`

	// OIDCConnectors is a list of trusted OpenID Connect Identity providers
	// Deprecated: Remove in Teleport 2.4.1.
	OIDCConnectors []OIDCConnector `yaml:"oidc_connectors,omitempty"`

	// Configuration for "universal 2nd factor"
	// Deprecated: Remove in Teleport 2.4.1.
	U2F U2F `yaml:"u2f,omitempty"`

	// DynamicConfig determines when file configuration is pushed to the backend. Setting
	// it here overrides defaults.
	// Deprecated: Remove in Teleport 2.4.1.
	DynamicConfig *bool `yaml:"dynamic_config,omitempty"`

	// LicenseFile is a path to the license file. The path can be either absolute or
	// relavive to the global data dir
	LicenseFile string `yaml:"license_file,omitempty"`
}

// TrustedCluster struct holds configuration values under "trusted_clusters" key
type TrustedCluster struct {
	// KeyFile is a path to a remote authority (AKA "trusted cluster") public keys
	KeyFile string `yaml:"key_file,omitempty"`
	// AllowedLogins is a comma-separated list of user logins allowed from that cluster
	AllowedLogins string `yaml:"allow_logins,omitempty"`
	// TunnelAddr is a comma-separated list of reverse tunnel addresses to
	// connect to
	TunnelAddr string `yaml:"tunnel_addr,omitempty"`
}

type ClusterName string

func (c ClusterName) Parse() (services.ClusterName, error) {
	if string(c) == "" {
		return nil, nil
	}
	return services.NewClusterName(services.ClusterNameSpecV2{
		ClusterName: string(c),
	})
}

type StaticTokens []StaticToken

func (t StaticTokens) Parse() (services.StaticTokens, error) {
	staticTokens := []services.ProvisionToken{}

	for _, token := range t {
		st, err := token.Parse()
		if err != nil {
			return nil, trace.Wrap(err)
		}
		staticTokens = append(staticTokens, st)
	}

	return services.NewStaticTokens(services.StaticTokensSpecV2{
		StaticTokens: staticTokens,
	})
}

type StaticToken string

// Parse is applied to a string in "role,role,role:token" format. It breaks it
// apart and constructs a services.ProvisionToken which contains the token,
// role, and expiry (infinite).
func (t StaticToken) Parse() (services.ProvisionToken, error) {
	parts := strings.Split(string(t), ":")
	if len(parts) != 2 {
		return services.ProvisionToken{}, trace.BadParameter("invalid static token spec: %q", t)
	}

	roles, err := teleport.ParseRoles(parts[0])
	if err != nil {
		return services.ProvisionToken{}, trace.Wrap(err)
	}

	return services.ProvisionToken{
		Token:   parts[1],
		Roles:   roles,
		Expires: time.Unix(0, 0).UTC(),
	}, nil
}

// AuthenticationConfig describes the auth_service/authentication section of teleport.yaml
type AuthenticationConfig struct {
	Type          string                 `yaml:"type"`
	SecondFactor  string                 `yaml:"second_factor,omitempty"`
	ConnectorName string                 `yaml:"connector_name,omitempty"`
	U2F           *UniversalSecondFactor `yaml:"u2f,omitempty"`

	// TODO: OIDC connection is DEPRECATED!!!! Users are supposed to use resources
	// for configuring OIDC connectors
	OIDC *OIDCConnector `yaml:"oidc,omitempty"`
}

// Parse returns the Authentication Configuration in two parts: AuthPreference
// (type, second factor, u2f) and OIDCConnector.
func (a *AuthenticationConfig) Parse() (services.AuthPreference, services.OIDCConnector, error) {
	var err error

	var u services.U2F
	if a.U2F != nil {
		u = a.U2F.Parse()
	}

	ap, err := services.NewAuthPreference(services.AuthPreferenceSpecV2{
		Type:          a.Type,
		SecondFactor:  a.SecondFactor,
		ConnectorName: a.ConnectorName,
		U2F:           &u,
	})
	if err != nil {
		return nil, nil, trace.Wrap(err)
	}
	// check to make sure the configuration is valid
	err = ap.CheckAndSetDefaults()
	if err != nil {
		return nil, nil, trace.Wrap(err)
	}

	var oidcConnector services.OIDCConnector
	if a.OIDC != nil {
		oidcConnector, err = a.OIDC.Parse()
		if err != nil {
			return nil, nil, trace.Wrap(err)
		}
	}

	return ap, oidcConnector, nil
}

type UniversalSecondFactor struct {
	AppID  string   `yaml:"app_id"`
	Facets []string `yaml:"facets"`
}

func (u *UniversalSecondFactor) Parse() services.U2F {
	return services.U2F{
		AppID:  u.AppID,
		Facets: u.Facets,
	}
}

// SessionRecording determines where the session is recorded: node, proxy, or off.
type SessionRecording string

// Parse reads session_recording and creates a services.ClusterConfig.
func (s SessionRecording) Parse() (services.ClusterConfig, error) {
	return services.NewClusterConfig(services.ClusterConfigSpecV3{
		SessionRecording: services.RecordingType(s),
	})
}

// SSH is 'ssh_service' section of the config file
type SSH struct {
	Service               `yaml:",inline"`
	Namespace             string            `yaml:"namespace,omitempty"`
	Labels                map[string]string `yaml:"labels,omitempty"`
	Commands              []CommandLabel    `yaml:"commands,omitempty"`
	PermitUserEnvironment bool              `yaml:"permit_user_env,omitempty"`
}

// CommandLabel is `command` section of `ssh_service` in the config file
type CommandLabel struct {
	Name    string        `yaml:"name"`
	Command []string      `yaml:"command,flow"`
	Period  time.Duration `yaml:"period"`
}

// Proxy is `proxy_service` section of the config file:
type Proxy struct {
	Service    `yaml:",inline"`
	WebAddr    string `yaml:"web_listen_addr,omitempty"`
	TunAddr    string `yaml:"tunnel_listen_addr,omitempty"`
	KeyFile    string `yaml:"https_key_file,omitempty"`
	CertFile   string `yaml:"https_cert_file,omitempty"`
	PublicAddr string `yaml:"public_addr,omitempty"`
}

// ReverseTunnel is a SSH reverse tunnel maintained by one cluster's
// proxy to remote Teleport proxy
type ReverseTunnel struct {
	DomainName string   `yaml:"domain_name"`
	Addresses  []string `yaml:"addresses"`
}

// ConvertAndValidate returns validated services.ReverseTunnel or nil and error otherwize
func (t *ReverseTunnel) ConvertAndValidate() (services.ReverseTunnel, error) {
	for i := range t.Addresses {
		addr, err := utils.ParseHostPortAddr(t.Addresses[i], defaults.SSHProxyTunnelListenPort)
		if err != nil {
			return nil, trace.Wrap(err, "Invalid address for tunnel %v", t.DomainName)
		}
		t.Addresses[i] = addr.String()
	}

	out := services.NewReverseTunnel(t.DomainName, t.Addresses)
	if err := out.Check(); err != nil {
		return nil, trace.Wrap(err)
	}
	return out, nil
}

// KeyPair is a pair of private key and certificates
type KeyPair struct {
	// PrivateKeyFile is a path to file with private key
	PrivateKeyFile string `yaml:"private_key_file"`
	// CertFile is a path to file with OpenSSH certificate
	CertFile string `yaml:"cert_file"`
	// PrivateKey is PEM encoded OpenSSH private key
	PrivateKey string `yaml:"private_key"`
	// Cert is certificate in OpenSSH authorized keys format
	Cert string `yaml:"cert"`
}

// Identity parses keypair into auth server identity
func (k *KeyPair) Identity() (*auth.Identity, error) {
	var keyBytes []byte
	var err error
	if k.PrivateKeyFile != "" {
		keyBytes, err = ioutil.ReadFile(k.PrivateKeyFile)
		if err != nil {
			return nil, trace.ConvertSystemError(err)
		}
	} else {
		keyBytes = []byte(k.PrivateKey)
	}
	var certBytes []byte
	if k.CertFile != "" {
		certBytes, err = ioutil.ReadFile(k.CertFile)
		if err != nil {
			return nil, trace.ConvertSystemError(err)
		}
	} else {
		certBytes = []byte(k.Cert)
	}
	return auth.ReadIdentityFromKeyPair(keyBytes, certBytes)
}

// Authority is a host or user certificate authority that
// can check and if it has private key stored as well, sign it too
type Authority struct {
	// Type is either user or host certificate authority
	Type services.CertAuthType `yaml:"type"`
	// DomainName identifies domain name this authority serves,
	// for host authorities that means base hostname of all servers,
	// for user authorities that means organization name
	DomainName string `yaml:"domain_name"`
	// Checkers is a list of SSH public keys that can be used to check
	// certificate signatures in OpenSSH authorized keys format
	CheckingKeys []string `yaml:"checking_keys"`
	// CheckingKeyFiles is a list of files
	CheckingKeyFiles []string `yaml:"checking_key_files"`
	// SigningKeys is a list of PEM-encoded private keys used for signing
	SigningKeys []string `yaml:"signing_keys"`
	// SigningKeyFiles is a list of paths to PEM encoded private keys used for signing
	SigningKeyFiles []string `yaml:"signing_key_files"`
	// AllowedLogins is a list of allowed logins for users within
	// this certificate authority
	AllowedLogins []string `yaml:"allowed_logins"`
}

// Parse reads values and returns parsed CertAuthority
func (a *Authority) Parse() (services.CertAuthority, services.Role, error) {
	ca := &services.CertAuthorityV1{
		AllowedLogins: a.AllowedLogins,
		DomainName:    a.DomainName,
		Type:          a.Type,
	}

	for _, path := range a.CheckingKeyFiles {
		keyBytes, err := utils.ReadPath(path)
		if err != nil {
			return nil, nil, trace.Wrap(err)
		}
		ca.CheckingKeys = append(ca.CheckingKeys, keyBytes)
	}

	for _, val := range a.CheckingKeys {
		ca.CheckingKeys = append(ca.CheckingKeys, []byte(val))
	}

	for _, path := range a.SigningKeyFiles {
		keyBytes, err := utils.ReadPath(path)
		if err != nil {
			return nil, nil, trace.Wrap(err)
		}
		ca.SigningKeys = append(ca.SigningKeys, keyBytes)
	}

	for _, val := range a.SigningKeys {
		ca.SigningKeys = append(ca.SigningKeys, []byte(val))
	}

	new, role := services.ConvertV1CertAuthority(ca)
	return new, role, nil
}

// ClaimMapping is OIDC claim mapping that maps
// claim name to teleport roles
type ClaimMapping struct {
	// Claim is OIDC claim name
	Claim string `yaml:"claim"`
	// Value is claim value to match
	Value string `yaml:"value"`
	// Roles is a list of teleport roles to match
	Roles []string `yaml:"roles,omitempty"`
	// RoleTemplate is a template for a role that will be filled
	// with data from claims.
	RoleTemplate *services.RoleV2 `yaml:"role_template,omitempty"`
}

// OIDCConnector specifies configuration fo Open ID Connect compatible external
// identity provider, e.g. google in some organisation
type OIDCConnector struct {
	// ID is a provider id, 'e.g.' google, used internally
	ID string `yaml:"id"`
	// Issuer URL is the endpoint of the provider, e.g. https://accounts.google.com
	IssuerURL string `yaml:"issuer_url"`
	// ClientID is id for authentication client (in our case it's our Auth server)
	ClientID string `yaml:"client_id"`
	// ClientSecret is used to authenticate our client and should not
	// be visible to end user
	ClientSecret string `yaml:"client_secret"`
	// RedirectURL - Identity provider will use this URL to redirect
	// client's browser back to it after successful authentication
	// Should match the URL on Provider's side
	RedirectURL string `yaml:"redirect_url"`
	// ACR is the acr_values parameter to be sent with an authorization request.
	ACR string `yaml:"acr_values,omitempty"`
	// Provider is the identity provider we connect to. This field is
	// only required if using acr_values.
	Provider string `yaml:"provider,omitempty"`
	// Display controls how this connector is displayed
	Display string `yaml:"display"`
	// Scope is a list of additional scopes to request from OIDC
	// note that oidc and email scopes are always requested
	Scope []string `yaml:"scope"`
	// ClaimsToRoles is a list of mappings of claims to roles
	ClaimsToRoles []ClaimMapping `yaml:"claims_to_roles"`
}

// Parse parses config struct into services connector and checks if it's valid
func (o *OIDCConnector) Parse() (services.OIDCConnector, error) {
	if o.Display == "" {
		o.Display = o.ID
	}

	var mappings []services.ClaimMapping
	for _, c := range o.ClaimsToRoles {
		var roles []string
		if len(c.Roles) > 0 {
			roles = append(roles, c.Roles...)
		}

		mappings = append(mappings, services.ClaimMapping{
			Claim:        c.Claim,
			Value:        c.Value,
			Roles:        roles,
			RoleTemplate: c.RoleTemplate,
		})
	}

	other := &services.OIDCConnectorV1{
		ID:            o.ID,
		Display:       o.Display,
		IssuerURL:     o.IssuerURL,
		ClientID:      o.ClientID,
		ClientSecret:  o.ClientSecret,
		RedirectURL:   o.RedirectURL,
		Scope:         o.Scope,
		ClaimsToRoles: mappings,
	}
	v2 := other.V2()
	v2.SetACR(o.ACR)
	v2.SetProvider(o.Provider)
	if err := v2.Check(); err != nil {
		return nil, trace.Wrap(err)
	}
	return v2, nil
}

type U2F struct {
	AppID  string   `yaml:"app_id,omitempty"`
	Facets []string `yaml:"facets,omitempty"`
}

// Parse parses values in the U2F configuration section and validates its content.
func (u *U2F) Parse() (*services.U2F, error) {
	// If no appID specified, default to hostname
	appID := u.AppID
	if appID == "" {
		hostname, err := os.Hostname()
		if err != nil {
			return nil, trace.Wrap(err, "failed to automatically determine U2F AppID from hostname")
		}
		appID = fmt.Sprintf("https://%s:%d", strings.ToLower(hostname), defaults.HTTPListenPort)
	}

	// If no facets specified, default to AppID
	facets := u.Facets
	if len(facets) == 0 {
		facets = []string{appID}
	}

	return &services.U2F{
		AppID:  appID,
		Facets: facets,
	}, nil
}<|MERGE_RESOLUTION|>--- conflicted
+++ resolved
@@ -128,11 +128,8 @@
 		"kex_algos":          false,
 		"mac_algos":          false,
 		"connector_name":     false,
-<<<<<<< HEAD
+		"session_recording":  false,
 		"license_file":       false,
-=======
-		"session_recording":  false,
->>>>>>> cedcd7e8
 	}
 )
 
