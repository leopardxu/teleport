--- conflicted
+++ resolved
@@ -405,7 +405,14 @@
 			log.Warnf(warningMessage)
 		}
 	}
-<<<<<<< HEAD
+
+	// read in and set session recording
+	clusterConfig, err := fc.Auth.SessionRecording.Parse()
+	if err != nil {
+		return trace.Wrap(err)
+	}
+	cfg.Auth.ClusterConfig = clusterConfig
+
 	// read in and set the license file path
 	licenseFile := fc.Auth.LicenseFile
 	if licenseFile != "" {
@@ -415,14 +422,6 @@
 			cfg.Auth.LicenseFile = filepath.Join(cfg.DataDir, licenseFile)
 		}
 	}
-=======
-	// read in and set session recording
-	clusterConfig, err := fc.Auth.SessionRecording.Parse()
-	if err != nil {
-		return trace.Wrap(err)
-	}
-	cfg.Auth.ClusterConfig = clusterConfig
->>>>>>> cedcd7e8
 
 	// apply "ssh_service" section
 	if fc.SSH.ListenAddress != "" {
